# Changelog

<!--
Please add your PR to the changelog! Choose from a top level and bottom
level category, then write your changes like follows:

- Describe your change in a user friendly format by @yourslug in [#99999](https://github.com/cohaereo/alkahest/pull/99999)

You can add additional user facing information if it's a major breaking change. You can use the following to help:

```diff
- Old code
+ New code
```

Change types:
    - `Added` for new features.
    - `Changed` for changes in existing functionality.
    - `Deprecated` for soon-to-be removed features.
    - `Removed` for now removed features.
    - `Fixed` for any bug fixes.
    - `Security` in case of vulnerabilities.

-->

All notable changes to this project will be documented in this file.

The format is based on [Keep a Changelog](https://keepachangelog.com/en/1.1.0/)

## Unreleased

### Added

- Add Sphere Utility tool by @Froggy618157725 in [#7](https://github.com/cohaereo/alkahest/pull/7)
- Basic technique viewer with texture list by @cohaereo
- Implement map resources Unk80808246 and Unk80806ac2 by @cohaereo
- Add Delete Button on Inspector Panel by @Froggy618157725 in [#11](https://github.com/cohaereo/alkahest/pull/11)
- Show Havok shapes for 80809121 (Push Surfaces) by @DeltaDesigns in [#9](https://github.com/cohaereo/alkahest/pull/9)
- Add Global Utility Objects by @Froggy618167725 in [#12](https://github.com/cohaereo/alkahest/pull/12)
- Lazy entity updating by @cohaereo
- Global entity tag by @cohaereo
- Add Beacon Utility tool by @Froggy618157725 in [#13](https://github.com/cohaereo/alkahest/pull/13)
<<<<<<< HEAD
- Print version information in console by @cohaereo
=======
- Use `fs-err` wrapper for more descriptive filesystem error messages by @cohaereo in [#14](https://github.com/cohaereo/alkahest/pull/14)
>>>>>>> 4e15e98d

### Changed

- Spruce up Camera Controls by @Froggy618157725 in [#8](https://github.com/cohaereo/alkahest/pull/8)

### Removed

- Removed CTRL+Q quit shortcut by @Froggy618157725 in [#8](https://github.com/cohaereo/alkahest/pull/8)
- Disable render globals prints by @cohaereo

### Fixed

- Fix camera right and up axis by @cohaereo
- Fix Utility Visibility by @Froggy618157725 in [#10](https://github.com/cohaereo/alkahest/pull/10)
- Fixed Sphere Icon in Inspector Panel by @Froggy618167725 in [#12](https://github.com/cohaereo/alkahest/pull/12)
- Fixed shader warnings by @cohaereo<|MERGE_RESOLUTION|>--- conflicted
+++ resolved
@@ -40,11 +40,8 @@
 - Lazy entity updating by @cohaereo
 - Global entity tag by @cohaereo
 - Add Beacon Utility tool by @Froggy618157725 in [#13](https://github.com/cohaereo/alkahest/pull/13)
-<<<<<<< HEAD
+- Use `fs-err` wrapper for more descriptive filesystem error messages by @cohaereo in [#14](https://github.com/cohaereo/alkahest/pull/14)
 - Print version information in console by @cohaereo
-=======
-- Use `fs-err` wrapper for more descriptive filesystem error messages by @cohaereo in [#14](https://github.com/cohaereo/alkahest/pull/14)
->>>>>>> 4e15e98d
 
 ### Changed
 
